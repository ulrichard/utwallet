--- conflicted
+++ resolved
@@ -27,12 +27,8 @@
 mod qrc;
 mod wallet;
 
-<<<<<<< HEAD
+use crate::constants::COINMARKETCAP_API_KEY;
 use crate::input_eval::{is_node_id, parse_satoshis, InputEval, InputNetwork};
-=======
-use crate::constants::COINMARKETCAP_API_KEY;
-use crate::input_eval::{parse_satoshis, InputEval, InputNetwork};
->>>>>>> 6e924988
 use crate::wallet::BdkWallet;
 
 use cmc::CmcBuilder;
@@ -105,11 +101,7 @@
                 eprintln!("{}", msg);
                 self.eventlog.push_front(msg);
             } else {
-<<<<<<< HEAD
-                log_err(self.channel_new(&amount, &node_id));
-=======
-                self.log_err(self.channel_new(&amount));
->>>>>>> 6e924988
+                self.log_err(self.channel_new(&amount, &node_id));
             }
         }
     ),
