--- conflicted
+++ resolved
@@ -227,37 +227,6 @@
         let mnemonic = read_or_generate_mnemonic(&mnemonic_file)?;
         let ldk_dir = PathBuf::from(app_data_path.to_std_string()).join("ldk");
 
-<<<<<<< HEAD
-=======
-        let mnemonic_words = if mnemonic_file.exists() {
-            fs::read_to_string(&mnemonic_file).map_err(|e| {
-                format!(
-                    "Failed to read the mnemonic file {:?}: {}",
-                    mnemonic_file, e
-                )
-            })?
-        } else {
-            // Generate fresh mnemonic
-            let mut entropy = [0u8; 16];
-            OsRng.fill_bytes(&mut entropy);
-            let mnemonic = Mnemonic::from_entropy(&entropy)
-                .map_err(|e| format!("Failed to generate mnemonic: {:?}", e))?;
-            mnemonic.to_string()
-        };
-
-        let mnemonic = Mnemonic::parse(&mnemonic_words)
-            .map_err(|e| format!("Failed to parse mnemonic: {}", e))?;
-
-        let prefix = mnemonic_file
-            .parent()
-            .ok_or("Failed to get parent path".to_string())?;
-        create_dir_all(prefix).map_err(|e| format!("Failed to create directory: {}", e))?;
-        let mut output = File::create(mnemonic_file)
-            .map_err(|e| format!("Failed to create mnemonic file: {}", e))?;
-        write!(output, "{}", mnemonic_words)
-            .map_err(|e| format!("Failed to write mnemonic file: {}", e))?;
-
->>>>>>> 236c68d1
         let builder = Builder::new();
         builder.set_network(Network::Bitcoin);
         builder.set_esplora_server(ESPLORA_SERVERS[1].to_string());
@@ -325,11 +294,7 @@
         /// Instance of the electrs electrum server
         electrsd: ElectrsD,
         /// ldk-node instances
-<<<<<<< HEAD
-        ldk_nodes: Vec<Node<SqliteStore>>,
-=======
-        ldk_nodes: Vec<Arc<Node<FilesystemStore>>>,
->>>>>>> 236c68d1
+        ldk_nodes: Vec<Arc<Node<SqliteStore>>>,
     }
 
     impl RegTestEnv {
